stages:
  - build
  - deploy

before_script:
  - 'sudo dotnet restore'

build:
 stage: build
 script:
  - dotnet pack ./src/JsonApiDotNetCore -c Release -o ./artifacts
  - mono /bin/NuGet.exe push artifacts/**.nupkg -ApiKey $NUGET_KEY
 only:
<<<<<<< HEAD
   - master

publish:
  stage: deploy
  script:
   - 'mono /bin/NuGet.exe push ./artifacts/**.nupkg -ApiKey $NUGET_KEY'
  only:
   - tags
=======
   - master
>>>>>>> de6e4745
<|MERGE_RESOLUTION|>--- conflicted
+++ resolved
@@ -11,15 +11,4 @@
   - dotnet pack ./src/JsonApiDotNetCore -c Release -o ./artifacts
   - mono /bin/NuGet.exe push artifacts/**.nupkg -ApiKey $NUGET_KEY
  only:
-<<<<<<< HEAD
-   - master
-
-publish:
-  stage: deploy
-  script:
-   - 'mono /bin/NuGet.exe push ./artifacts/**.nupkg -ApiKey $NUGET_KEY'
-  only:
-   - tags
-=======
-   - master
->>>>>>> de6e4745
+   - master